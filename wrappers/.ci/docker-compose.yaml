--- conflicted
+++ resolved
@@ -1,17 +1,13 @@
 version: '3'
 services:
+
   test-wrappers:
     container_name: pg-wrappers
     build:
-<<<<<<< HEAD
-        context: ../..
-        dockerfile: ./wrappers/dockerfiles/pg/Dockerfile
-=======
       context: ../..
       dockerfile: ./wrappers/dockerfiles/pg/Dockerfile
     # volumes:
     #     - ../results:/home/app/wrappers/results
->>>>>>> 11f94d37
     command:
       - ./bin/installcheck
     depends_on:
@@ -21,12 +17,9 @@
         condition: service_healthy
       firebase:
         condition: service_healthy
-<<<<<<< HEAD
-=======
       bigquery:
         condition: service_healthy
 
->>>>>>> 11f94d37
   clickhouse:
     image: clickhouse/clickhouse-server
     container_name: clickhouse-wrapped
@@ -41,7 +34,8 @@
       test: sleep 4 && wget --no-verbose --tries=1 --spider http://localhost:8123/?query=SELECT%201 || exit 1
       interval: 10s
       timeout: 5s
-      retries: 3
+      retries: 20
+      
   stripe:
     image: stripe/stripe-mock:v0.144.0
     container_name: stripe-mock
@@ -52,6 +46,7 @@
     healthcheck:
       test: sleep 4
       retries: 20
+      
   firebase:
     image: andreysenov/firebase-tools
     container_name: firebase-wrapped
